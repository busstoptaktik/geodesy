--- conflicted
+++ resolved
@@ -4,11 +4,7 @@
 use crate::math::angular;
 use crate::math::FourierCoefficients;
 use std::collections::BTreeSet;
-<<<<<<< HEAD
-use std::rc::Rc;
-=======
 use std::sync::Arc;
->>>>>>> 6ea660ec
 
 use super::*;
 
@@ -56,12 +52,7 @@
 
     // Pointers to the grids required by the operator
     // They should be inserted in the order they appear in the definition
-<<<<<<< HEAD
-    // NOTE: We may want to consider use `Arc` instead of `Rc` here for concurrency reasons
-    pub grids: Vec<Rc<dyn GridTrait>>,
-=======
     pub grids: Vec<Arc<dyn Grid>>,
->>>>>>> 6ea660ec
 }
 
 // Accessors
