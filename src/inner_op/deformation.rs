--- conflicted
+++ resolved
@@ -128,39 +128,6 @@
     let raw = op.params.boolean("raw");
     let use_null_grid = op.params.boolean("null_grid");
 
-<<<<<<< HEAD
-    for grid in grids.iter() {
-        // Datum shift
-        for i in 0..n {
-            let cart = operands.get_coord(i);
-            let geo = ellps.geographic(&cart);
-
-            // The deformation duration may be given either as a fixed duration or
-            // as the difference between the frame epoch and the observation epoch
-            let d = if dt.is_finite() { dt } else { epoch - geo[3] };
-
-            // Interpolated deformation velocity
-            let v = grid.interpolation(&geo, None);
-            let deformation = rotate_and_integrate_velocity(v.scale(-1.), geo[0], geo[1], d);
-
-            // Outside of the grid? - stomp on the input coordinate and go on to the next
-            if v[0].is_nan() {
-                operands.set_coord(i, &Coor4D::nan());
-                continue;
-            }
-
-            // Finally apply the deformation to the input coordinate - or just
-            // provide the raw correction if that was what was requested
-            if raw {
-                let mut deformation_with_length = deformation;
-                deformation_with_length[3] = deformation.dot(deformation).sqrt();
-                operands.set_coord(i, &deformation_with_length);
-            } else {
-                operands.set_coord(i, &(cart + deformation));
-            }
-            successes += 1;
-        }
-=======
     // Datum shift
     'points: for i in 0..n {
         let cart = operands.get_coord(i);
@@ -206,7 +173,6 @@
 
         // No grid found so we stomp on the coordinate
         operands.set_coord(i, &Coor4D::nan());
->>>>>>> 6ea660ec
     }
     successes
 }
@@ -224,39 +190,6 @@
     let raw = op.params.boolean("raw");
     let use_null_grid = op.params.boolean("null_grid");
 
-<<<<<<< HEAD
-    for grid in grids.iter().rev() {
-        // Datum shift
-        for i in 0..n {
-            let cart = operands.get_coord(i);
-            let geo = ellps.geographic(&cart);
-
-            // The deformation duration may be given either as a fixed duration or
-            // as the difference between the frame epoch and the observation epoch
-            let d = if dt.is_finite() { dt } else { epoch - geo[3] };
-
-            // Interpolated deformation velocity
-            let v = grid.interpolation(&geo, None);
-            let deformation = rotate_and_integrate_velocity(v, geo[0], geo[1], d);
-
-            // Outside of the grid? - stomp on the input coordinate and go on to the next
-            if v[0].is_nan() {
-                operands.set_coord(i, &Coor4D::nan());
-                continue;
-            }
-
-            // Finally apply the deformation to the input coordinate - or just
-            // provide the raw correction if that was what was requested
-            if raw {
-                let mut deformation_with_length = deformation;
-                deformation_with_length[3] = deformation.dot(deformation).sqrt();
-                operands.set_coord(i, &deformation_with_length);
-            } else {
-                operands.set_coord(i, &(cart + deformation));
-            }
-            successes += 1;
-        }
-=======
     // Datum shift
     'points: for i in 0..n {
         let cart = operands.get_coord(i);
@@ -301,7 +234,6 @@
 
         // No grid found so we stomp on the coordinate
         operands.set_coord(i, &Coor4D::nan());
->>>>>>> 6ea660ec
     }
     successes
 }
@@ -330,11 +262,6 @@
         ));
     }
 
-<<<<<<< HEAD
-    let grid_names = params.text("grids")?;
-    for grid_name in grid_names.split(',') {
-        let grid = ctx.get_grid(grid_name)?;
-=======
     for grid_name in params.texts("grids")?.clone() {
         if grid_name.ends_with("@null") {
             params.boolean.insert("null_grid");
@@ -344,7 +271,6 @@
         // TODO: Handle @optional grids
 
         let grid = ctx.get_grid(&grid_name)?;
->>>>>>> 6ea660ec
         let n = grid.bands();
         if n != 3 {
             return Err(Error::Unexpected {
