--- conflicted
+++ resolved
@@ -4,8 +4,6 @@
 pub mod ntv2;
 use crate::prelude::*;
 use std::{fmt::Debug, io::BufRead};
-<<<<<<< HEAD
-=======
 
 pub trait Grid: Debug {
     fn bands(&self) -> usize;
@@ -17,14 +15,6 @@
     /// considered contained if it is inside a margin of `within` grid units of
     /// the grid.
     fn interpolation(&self, coord: &Coor4D, within: f64) -> Option<Coor4D>;
-}
->>>>>>> 6ea660ec
-
-pub trait GridTrait: Debug {
-    fn bands(&self) -> usize;
-    fn contains(&self, position: Coor4D) -> bool;
-    // NOTE: `grid` is included for backwards compatibility but could be removed
-    fn interpolation(&self, coord: &Coor4D, grid: Option<&[f32]>) -> Coor4D;
 }
 
 // NOTE: Should this be renamed PlainGrid? Then rename the trait to Grid?
@@ -52,22 +42,14 @@
     grid: Vec<f32>, // May be zero sized in cases where the Context provides access to an externally stored grid
 }
 
-<<<<<<< HEAD
-impl GridTrait for Grid {
-=======
 impl Grid for BaseGrid {
->>>>>>> 6ea660ec
     fn bands(&self) -> usize {
         self.bands
     }
 
     /// Determine whether a given coordinate falls within the grid borders.
     /// "On the border" qualifies as within.
-<<<<<<< HEAD
-    fn contains(&self, position: Coor4D) -> bool {
-=======
     fn contains(&self, position: &Coor4D, within: f64) -> bool {
->>>>>>> 6ea660ec
         // We start by assuming that the last row (latitude) is the southernmost
         let mut min = self.lat_1;
         let mut max = self.lat_0;
@@ -104,17 +86,12 @@
     // It is, however, one of the cases where a more extensive use of abstractions
     // leads to a significantly larger code base, much harder to maintain and
     // comprehend.
-<<<<<<< HEAD
-    fn interpolation(&self, coord: &Coor4D, grid: Option<&[f32]>) -> Coor4D {
-        let grid = grid.unwrap_or(&self.grid);
-=======
     fn interpolation(&self, coord: &Coor4D, within: f64) -> Option<Coor4D> {
         if !self.contains(coord, within) {
             return None;
         };
 
         let grid = &self.grid;
->>>>>>> 6ea660ec
 
         // The interpolation coordinate relative to the grid origin
         let rlon = coord[0] - self.lon_0;
@@ -213,58 +190,6 @@
     }
 }
 
-impl Grid {
-    pub fn plain(
-        header: &[f64],
-        grid: Option<&[f32]>,
-        offset: Option<usize>,
-    ) -> Result<Self, Error> {
-        if header.len() < 7 {
-            return Err(Error::General("Incomplete grid"));
-        }
-
-        let lat_0 = header[1];
-        let lat_1 = header[0];
-        let lon_0 = header[2];
-        let lon_1 = header[3];
-        let dlat = -header[4];
-        let dlon = header[5];
-        let bands = header[6] as usize;
-        let rows = ((lat_1 - lat_0) / dlat + 1.5).floor() as usize;
-        let cols = ((lon_1 - lon_0) / dlon + 1.5).floor() as usize;
-        let elements = rows * cols * bands;
-
-        let offset = offset.unwrap_or(0);
-        let last_valid_record_start = offset + (rows * cols - 1) * bands;
-
-        let grid = Vec::from(grid.unwrap_or(&[]));
-
-        if elements == 0 || (offset == 0 && elements > grid.len()) || bands < 1 {
-            return Err(Error::General("Malformed grid"));
-        }
-
-        Ok(Grid {
-            lat_0,
-            lat_1,
-            lon_0,
-            lon_1,
-            dlat,
-            dlon,
-            rows,
-            cols,
-            bands,
-            offset,
-            last_valid_record_start,
-            grid,
-        })
-    }
-
-    pub fn gravsoft(buf: &[u8]) -> Result<Self, Error> {
-        let (header, grid) = gravsoft_grid_reader(buf)?;
-        Grid::plain(&header, Some(&grid), None)
-    }
-}
-
 // If the Gravsoft grid appears to be in angular units, convert it to radians
 fn normalize_gravsoft_grid_values(header: &mut [f64], grid: &mut [f32]) {
     // If any boundary is outside of [-720; 720], the grid must (by a wide margin) be
